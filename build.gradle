--- conflicted
+++ resolved
@@ -45,14 +45,9 @@
 
 	// Libraries
 	gsCollectionsVersion = '5.1.0'
-<<<<<<< HEAD
-  pcollectionsVersion = "2.1.2"
-	nettyVersion = '4.0.31.Final'
-	jacksonDatabindVersion = '2.5.1'
-=======
+    pcollectionsVersion = "2.1.2"
   	nettyVersion = '4.0.33.Final'
   	jacksonDatabindVersion = '2.5.1'
->>>>>>> 5a16cca8
 	jsonPathVersion = '2.0.0'
 	openHftChronicleVersion = '3.4.2'
   	rxJavaVersion = '1.0.14'
