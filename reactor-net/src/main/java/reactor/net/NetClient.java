--- conflicted
+++ resolved
@@ -20,12 +20,7 @@
 	Promise<NetChannel<IN, OUT>> open();
 
 	/**
-<<<<<<< HEAD
-	 * Open a channel to the configured address and return a {@link reactor.rx.Stream} that will be
-	 * populated
-=======
 	 * Open a channel to the configured address and return a {@link reactor.core.composable.Stream} that will be populated
->>>>>>> 7c2b2069
 	 * by the {@link reactor.net.NetChannel NetChannels} every time a connection or reconnection is made.
 	 *
 	 * @param reconnect
