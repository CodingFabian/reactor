--- conflicted
+++ resolved
@@ -22,11 +22,7 @@
 import reactor.core.composable.Promise;
 import reactor.core.composable.Stream;
 import reactor.event.dispatch.Dispatcher;
-<<<<<<< HEAD
 import reactor.event.dispatch.SynchronousDispatcher;
-=======
-import reactor.function.Consumer;
->>>>>>> 83f0b805
 import reactor.function.Supplier;
 
 import java.util.ArrayList;
@@ -196,13 +192,8 @@
 
 		aggregatedStream.produceTo(resultPromise);
 
-<<<<<<< HEAD
 		for(Promise<T> promise : promises) {
 			promise.produceTo(deferredStream);
-=======
-		for (Promise<T> promise : promises) {
-			promise.connectErrors(deferredStream).connectValues(deferredStream);
->>>>>>> 83f0b805
 		}
 
 		return resultPromise;
@@ -257,13 +248,8 @@
 
 		firstStream.produceTo(resultPromise);
 
-<<<<<<< HEAD
 		for(Promise<T> promise : promises) {
 			promise.produceTo(deferredStream);
-=======
-		for (Promise<T> promise : promises) {
-			promise.connectErrors(deferredStream).connectValues(deferredStream);
->>>>>>> 83f0b805
 		}
 
 		return resultPromise;
