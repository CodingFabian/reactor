/*
 * Copyright (c) 2011-2013 GoPivotal, Inc. All Rights Reserved.
 *
 * Licensed under the Apache License, Version 2.0 (the "License");
 * you may not use this file except in compliance with the License.
 * You may obtain a copy of the License at
 *
 *       http://www.apache.org/licenses/LICENSE-2.0
 *
 * Unless required by applicable law or agreed to in writing, software
 * distributed under the License is distributed on an "AS IS" BASIS,
 * WITHOUT WARRANTIES OR CONDITIONS OF ANY KIND, either express or implied.
 * See the License for the specific language governing permissions and
 * limitations under the License.
 */

package reactor.event.dispatch;

import reactor.support.NamedDaemonThreadFactory;

import java.util.concurrent.*;

/**
 * A {@code Dispatcher} that uses a {@link ThreadPoolExecutor} with an unbounded queue to dispatch events.
 *
 * @author Andy Wilkinson
 * @author Jon Brisbin
 * @author Stephane Maldini
 */
public class ThreadPoolExecutorDispatcher extends AbstractMultiThreadDispatcher {

	private final ExecutorService executor;

	/**
	 * Creates a new {@literal ThreadPoolExecutorDispatcher} with the given {@literal poolSize} and {@literal backlog}.
	 * By default, a {@link java.util.concurrent.RejectedExecutionHandler} is created which runs the submitted {@code
	 * Runnable} in the calling thread. To change this behavior, specify your own.
	 *
	 * @param poolSize
	 * 		the pool size
	 * @param backlog
	 * 		the backlog size
	 */
	public ThreadPoolExecutorDispatcher(int poolSize, int backlog) {
		this(poolSize, backlog, "threadPoolExecutorDispatcher");
	}

	/**
	 * Create a new {@literal ThreadPoolExecutorDispatcher} with the given size, backlog, name, and {@link
	 * java.util.concurrent.RejectedExecutionHandler}.
	 *
	 * @param poolSize
	 * 		the pool size
	 * @param backlog
	 * 		the backlog size
	 * @param threadName
	 * 		the name prefix to use when creating threads
	 */
	public ThreadPoolExecutorDispatcher(int poolSize,
	                                    int backlog,
	                                    String threadName) {
		this(poolSize,
		     backlog,
		     threadName,
		     new LinkedBlockingQueue<Runnable>(backlog),
		     new RejectedExecutionHandler() {
			     @Override
			     public void rejectedExecution(Runnable r, ThreadPoolExecutor executor) {
				     r.run();
			     }
		     });
	}

	/**
	 * Create a new {@literal ThreadPoolExecutorDispatcher} with the given size, backlog, name, and {@link
	 * java.util.concurrent.RejectedExecutionHandler}.
	 *
	 * @param poolSize
	 * 		the pool size
	 * @param backlog
	 * 		the backlog size
	 * @param threadName
	 * 		the name prefix to use when creating threads
	 * @param rejectedExecutionHandler
	 * 		the {@code RejectedExecutionHandler} to use when jobs can't be submitted to the thread pool
	 */
	public ThreadPoolExecutorDispatcher(int poolSize,
	                                    int backlog,
	                                    String threadName,
	                                    BlockingQueue<Runnable> workQueue,
	                                    RejectedExecutionHandler rejectedExecutionHandler) {
		super(poolSize, backlog);
		this.executor = new ThreadPoolExecutor(
				poolSize,
				poolSize,
				0L,
				TimeUnit.MILLISECONDS,
				workQueue,
				new NamedDaemonThreadFactory(threadName, getContext()),
				rejectedExecutionHandler
		);
	}

	/**
	 * Create a new {@literal ThreadPoolTaskExecutor} with the given backlog and {@link
	 * java.util.concurrent.ExecutorService}.
	 *
	 * @param backlog
	 * 		the task backlog
	 * @param poolSize
	 * 		the number of threads
	 * @param executor
	 * 		the executor to use to execute tasks
	 */
	public ThreadPoolExecutorDispatcher(int backlog, int poolSize, ExecutorService executor) {
		super(poolSize, backlog);
		this.executor = executor;
	}

	@Override
	public boolean awaitAndShutdown(long timeout, TimeUnit timeUnit) {
		shutdown();
		try {
			if(!executor.awaitTermination(timeout, timeUnit)) {
				return false;
			}
		} catch(InterruptedException e) {
			Thread.currentThread().interrupt();
			return false;
		}
		return true;
	}

	@Override
	public void shutdown() {
		executor.shutdown();
		super.shutdown();
	}

	@Override
	public void halt() {
		executor.shutdownNow();
		super.halt();
	}

	@Override
<<<<<<< HEAD
	@SuppressWarnings("unchecked")
	public <E extends Event<?>> void dispatch(Object key,
	                                          E event,
	                                          Registry<Consumer<? extends Event<?>>> consumerRegistry,
	                                          Consumer<Throwable> errorConsumer,
	                                          EventRouter eventRouter,
	                                          Consumer<E> completionConsumer) {
		if (!alive()) {
			throw new IllegalStateException("This Dispatcher has been shutdown");
		}

		boolean isInContext = isInContext();

		Task<E> task;

		if (isInContext) {
			task = new ThreadPoolTask<E>();
		} else {
			task = createTask();
		}


		task.setCompletionConsumer(completionConsumer);
		task.setKey(key);
		task.setEvent(event);
		task.setConsumerRegistry(consumerRegistry);
		task.setErrorConsumer(errorConsumer);
		task.setEventRouter(eventRouter);

		if (isInContext) {
			delayedTaskQueue.add(task);
		} else {
			task.submit();
		}
=======
	protected void execute(Task task) {
		executor.execute(task);
>>>>>>> 4aa65a8b
	}

	@Override
	public void execute(Runnable command) {
		executor.execute(command);
	}

}<|MERGE_RESOLUTION|>--- conflicted
+++ resolved
@@ -144,45 +144,8 @@
 	}
 
 	@Override
-<<<<<<< HEAD
-	@SuppressWarnings("unchecked")
-	public <E extends Event<?>> void dispatch(Object key,
-	                                          E event,
-	                                          Registry<Consumer<? extends Event<?>>> consumerRegistry,
-	                                          Consumer<Throwable> errorConsumer,
-	                                          EventRouter eventRouter,
-	                                          Consumer<E> completionConsumer) {
-		if (!alive()) {
-			throw new IllegalStateException("This Dispatcher has been shutdown");
-		}
-
-		boolean isInContext = isInContext();
-
-		Task<E> task;
-
-		if (isInContext) {
-			task = new ThreadPoolTask<E>();
-		} else {
-			task = createTask();
-		}
-
-
-		task.setCompletionConsumer(completionConsumer);
-		task.setKey(key);
-		task.setEvent(event);
-		task.setConsumerRegistry(consumerRegistry);
-		task.setErrorConsumer(errorConsumer);
-		task.setEventRouter(eventRouter);
-
-		if (isInContext) {
-			delayedTaskQueue.add(task);
-		} else {
-			task.submit();
-		}
-=======
 	protected void execute(Task task) {
 		executor.execute(task);
->>>>>>> 4aa65a8b
 	}
 
 	@Override
